--- conflicted
+++ resolved
@@ -12,20 +12,8 @@
 from .error import *
 from . import socket_client
 from .upnp import discover_chromecasts
-<<<<<<< HEAD
-from .dial import start_app, quit_app, get_device_status, get_app_status
-from .remotedebug import crd_open_url
-from .websocket import (PROTOCOL_RAMP, RAMP_ENABLED, RAMP_STATE_UNKNOWN,
-                        RAMP_STATE_PLAYING, RAMP_STATE_STOPPED,
-                        create_websocket_client)
-from .youtube import play_youtube_video, play_youtube_playlist
-from .error import (
-    PyChromecastError, NoChromecastFoundError,
-    MultipleChromecastsFoundError, ChromecastConnectionError)
-=======
 from .dial import get_device_status, reboot
 from .controllers.media import STREAM_TYPE_BUFFERED
->>>>>>> c3b0250d
 
 
 def _get_all_chromecasts():
