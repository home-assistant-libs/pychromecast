"""
Module to interact with the ChromeCast via protobuf-over-socket.

Big thanks goes out to Fred Clift <fred@clift.org> who build the first
version of this code: https://github.com/minektur/chromecast-python-poc.
Without him this would not have been possible.
"""
# pylint: disable=too-many-lines
from __future__ import annotations

import abc
from dataclasses import dataclass
import errno
import json
import logging
import select
import socket
import ssl
import threading
import time
from collections import defaultdict
from struct import pack, unpack

import zeroconf

from .controllers import CallbackType, BaseController
from .controllers.media import MediaController
from .controllers.receiver import CastStatus, CastStatusListener, ReceiverController
from .const import MESSAGE_TYPE, REQUEST_ID, SESSION_ID
from .dial import get_host_from_service
from .error import (
    ChromecastConnectionError,
    ControllerNotRegistered,
    UnsupportedNamespace,
    NotConnected,
    PyChromecastStopped,
)

# pylint: disable-next=no-name-in-module
from .generated.cast_channel_pb2 import CastMessage
from .models import HostServiceInfo, MDNSServiceInfo

NS_CONNECTION = "urn:x-cast:com.google.cast.tp.connection"
NS_HEARTBEAT = "urn:x-cast:com.google.cast.tp.heartbeat"

PLATFORM_DESTINATION_ID = "receiver-0"

TYPE_PING = "PING"
TYPE_PONG = "PONG"
TYPE_CONNECT = "CONNECT"
TYPE_CLOSE = "CLOSE"
TYPE_LOAD = "LOAD"

# The socket connection is being setup
CONNECTION_STATUS_CONNECTING = "CONNECTING"
# The socket connection was complete
CONNECTION_STATUS_CONNECTED = "CONNECTED"
# The socket connection has been disconnected
CONNECTION_STATUS_DISCONNECTED = "DISCONNECTED"
# Connecting to socket failed (after a CONNECTION_STATUS_CONNECTING)
CONNECTION_STATUS_FAILED = "FAILED"
# Failed to resolve service name
CONNECTION_STATUS_FAILED_RESOLVE = "FAILED_RESOLVE"
# The socket connection was lost and needs to be retried
CONNECTION_STATUS_LOST = "LOST"
# Check for select poll method
SELECT_HAS_POLL = hasattr(select, "poll")

HB_PING_TIME = 10
HB_PONG_TIME = 10
POLL_TIME_BLOCKING = 5.0
POLL_TIME_NON_BLOCKING = 0.01
TIMEOUT_TIME = 30.0
RETRY_TIME = 5.0


class InterruptLoop(Exception):
    """The chromecast has been manually stopped."""


def _dict_from_message_payload(message: CastMessage) -> dict:
    """Parses a PB2 message as a JSON dict."""
    try:
        data = json.loads(message.payload_utf8)
        if not isinstance(data, dict):
            logger = logging.getLogger(__name__)
            logger.debug(
                "Non dict json in namespace %s: '%s'",
                message.namespace,
                message.payload_utf8,
            )
            return {}
        return data
    except ValueError:
        logger = logging.getLogger(__name__)
        logger.debug(
            "Invalid json in namespace %s: '%s'",
            message.namespace,
            message.payload_utf8,
        )
        return {}


def _message_to_string(
    message: CastMessage,
    data: dict | None = None,
) -> str:
    """Gives a string representation of a PB2 message."""
    if data is None:
        data = _dict_from_message_payload(message)

    return (
        f"Message {message.namespace} from {message.source_id} to "
        f"{message.destination_id}: {data or message.payload_utf8}"
    )


@dataclass(frozen=True)
class NetworkAddress:
    """Network address container."""

    address: str
    port: int | None


@dataclass(frozen=True)
class ConnectionStatus:
    """Connection status container."""

    status: str
    address: NetworkAddress | None
    service: HostServiceInfo | MDNSServiceInfo | None


class ConnectionStatusListener(abc.ABC):
    """Listener for receiving connection status events."""

    @abc.abstractmethod
    def new_connection_status(self, status: ConnectionStatus) -> None:
        """Updated connection status."""


# pylint: disable-next=too-many-instance-attributes
class SocketClient(threading.Thread, CastStatusListener):
    """
    Class to interact with a Chromecast through a socket.

    :param host: The host to connect to.
    :param port: The port to use when connecting to the device, set to None to
                 use the default of 8009. Special devices such as Cast Groups
                 may return a different port number so we need to use that.
    :param cast_type: The type of chromecast to connect to, see
                      dial.CAST_TYPE_* for types.
    :param tries: Number of retries to perform if the connection fails.
                  None for infinite retries.
    :param timeout: A floating point number specifying the socket timeout in
                    seconds. None means to use the default which is 30 seconds.
    :param retry_wait: A floating point number specifying how many seconds to
                       wait between each retry. None means to use the default
                       which is 5 seconds.
    :param services: A list of mDNS services to try to connect to. If present,
                     parameters host and port are ignored and host and port are
                     instead resolved through mDNS. The list of services may be
                     modified, for example if speaker group leadership is handed
                     over. SocketClient will catch modifications to the list when
                     attempting reconnect.
    :param zconf: A zeroconf instance, needed if a list of services is passed.
                  The zeroconf instance may be obtained from the browser returned by
                  pychromecast.start_discovery().
    """

    # pylint: disable-next=too-many-arguments
    def __init__(
        self,
        *,
        cast_type: str,
        tries: int | None,
        timeout: float | None,
        retry_wait: float | None,
        services: set[HostServiceInfo | MDNSServiceInfo],
        zconf: zeroconf.Zeroconf | None,
    ) -> None:
        super().__init__()

        self.daemon = True

        self.logger = logging.getLogger(__name__)

        self._force_recon = False

        self.cast_type = cast_type
        self.fn: str | None = None  # pylint:disable=invalid-name
        self.tries = tries
        self.timeout = timeout or TIMEOUT_TIME
        self.retry_wait = retry_wait or RETRY_TIME
        self.services = services
        self.zconf = zconf

        self.host = "unknown"
        self.port = 8009

        self.source_id = "sender-0"
        self.stop = threading.Event()
        # socketpair used to interrupt the worker thread
        self.socketpair = socket.socketpair()

        self.app_namespaces: list[str] = []
        self.destination_id: str | None = None
        self.session_id: str | None = None
        self._request_id = 0
        self._request_callbacks: dict[int, CallbackType] = {}
        self._open_channels: list[str] = []

        self.connecting = True
        self.first_connection = True
        self.socket: socket.socket | ssl.SSLSocket | None = None

        # dict mapping namespace on Controller objects
        self._handlers: dict[str, set[BaseController]] = defaultdict(set)
        self._connection_listeners: list[ConnectionStatusListener] = []

        self.receiver_controller = ReceiverController(cast_type)
        self.media_controller = MediaController()
        self.heartbeat_controller = HeartbeatController()

        self.register_handler(self.heartbeat_controller)
        self.register_handler(ConnectionController())
        self.register_handler(self.receiver_controller)
        self.register_handler(self.media_controller)

        self.receiver_controller.register_status_listener(self)

    def initialize_connection(  # pylint:disable=too-many-statements, too-many-branches
        self,
    ) -> None:
        """Initialize a socket to a Chromecast, retrying as necessary."""
        tries = self.tries

        if self.socket is not None:
            self.socket.close()
            self.socket = None

        # Make sure nobody is blocking.
        for callback_function in self._request_callbacks.values():
            callback_function(False, None)

        self.app_namespaces = []
        self.destination_id = None
        self.session_id = None
        self._request_id = 0
        self._request_callbacks = {}
        self._open_channels = []

        self.connecting = True
        retry_log_fun = self.logger.error

        # Dict keeping track of individual retry delay for each named service
        retries: dict[HostServiceInfo | MDNSServiceInfo, dict[str, float]] = {}

        def mdns_backoff(
            service: HostServiceInfo | MDNSServiceInfo,
            retry: dict[str, float],
        ) -> None:
            """Exponentional backoff for service name mdns lookups."""
            now = time.time()
            retry["next_retry"] = now + retry["delay"]
            retry["delay"] = min(retry["delay"] * 2, 300)
            retries[service] = retry

        while not self.stop.is_set() and (
            tries is None or tries > 0
        ):  # pylint:disable=too-many-nested-blocks
            # Prune retries dict
            retries = {
                key: retries[key]
                for key in self.services.copy()
                if (key is not None and key in retries)
            }

            for service in self.services.copy():
                now = time.time()
                retry = retries.get(
                    service, {"delay": self.retry_wait, "next_retry": now}
                )
                if now < retry["next_retry"]:
                    continue
                try:
                    if self.socket is not None:
                        # If we retry connecting, we need to clean up the socket again
                        self.socket.close()  # type: ignore[unreachable]
                        self.socket = None

                    self.socket = new_socket()
                    self.socket.settimeout(self.timeout)
                    self._report_connection_status(
                        ConnectionStatus(
                            CONNECTION_STATUS_CONNECTING,
                            NetworkAddress(self.host, self.port),
                            None,
                        )
                    )
                    # Resolve the service name.
                    host = None
                    port = None
                    host, port, service_info = get_host_from_service(
                        service, self.zconf
                    )
                    if host and port:
                        if service_info:
                            try:
                                # Mypy does not understand that we catch errors, ignore it
                                self.fn = service_info.properties[b"fn"].decode("utf-8")  # type: ignore[union-attr]
                            except (AttributeError, KeyError, UnicodeError):
                                pass
                        self.logger.debug(
                            "[%s(%s):%s] Resolved service %s to %s:%s",
                            self.fn or "",
                            self.host,
                            self.port,
                            service,
                            host,
                            port,
                        )
                        self.host = host
                        self.port = port
                    else:
                        self.logger.debug(
                            "[%s(%s):%s] Failed to resolve service %s",
                            self.fn or "",
                            self.host,
                            self.port,
                            service,
                        )
                        self._report_connection_status(
                            ConnectionStatus(
                                CONNECTION_STATUS_FAILED_RESOLVE,
                                None,
                                service,
                            )
                        )
                        mdns_backoff(service, retry)
                        # If zeroconf fails to receive the necessary data,
                        # try next service
                        continue

                    self.logger.debug(
                        "[%s(%s):%s] Connecting to %s:%s",
                        self.fn or "",
                        self.host,
                        self.port,
                        self.host,
                        self.port,
                    )
                    self.socket.connect((self.host, self.port))
                    context = ssl.SSLContext()
                    self.socket = context.wrap_socket(self.socket)
                    self.connecting = False
                    self._force_recon = False
                    self._report_connection_status(
                        ConnectionStatus(
                            CONNECTION_STATUS_CONNECTED,
                            NetworkAddress(self.host, self.port),
                            None,
                        )
                    )
                    self.receiver_controller.update_status()
                    self.heartbeat_controller.ping()
                    self.heartbeat_controller.reset()

                    if self.first_connection:
                        self.first_connection = False
                        self.logger.debug(
                            "[%s(%s):%s] Connected!",
                            self.fn or "",
                            self.host,
                            self.port,
                        )
                    else:
                        self.logger.info(
                            "[%s(%s):%s] Connection reestablished!",
                            self.fn or "",
                            self.host,
                            self.port,
                        )
                    return

                # OSError raised if connecting to the socket fails, NotConnected raised
                # if another thread tries - and fails - to send a message before the
                # calls to receiver_controller and heartbeat_controller.
                except (OSError, NotConnected) as err:
                    self.connecting = True
                    if self.stop.is_set():
                        self.logger.error(
                            "[%s(%s):%s] Failed to connect: %s. aborting due to stop signal.",
                            self.fn or "",
                            self.host,
                            self.port,
                            err,
                        )
                        raise ChromecastConnectionError("Failed to connect") from err

                    self._report_connection_status(
                        ConnectionStatus(
                            CONNECTION_STATUS_FAILED,
                            NetworkAddress(self.host, self.port),
                            None,
                        )
                    )
                    retry_log_fun(
                        "[%s(%s):%s] Failed to connect to service %s, retrying in %.1fs",
                        self.fn or "",
                        self.host,
                        self.port,
                        service,
                        retry["delay"],
                    )
                    mdns_backoff(service, retry)
                    retry_log_fun = self.logger.debug

            # Only sleep if we have another retry remaining
            if tries is None or tries > 1:
                self.logger.debug(
                    "[%s(%s):%s] Not connected, sleeping for %.1fs. Services: %s",
                    self.fn or "",
                    self.host,
                    self.port,
                    self.retry_wait,
                    self.services,
                )
                time.sleep(self.retry_wait)

            if tries:
                tries -= 1

        self.stop.set()
        self.logger.error(
            "[%s(%s):%s] Failed to connect. No retries.",
            self.fn or "",
            self.host,
            self.port,
        )
        raise ChromecastConnectionError("Failed to connect")

    def connect(self) -> None:
        """Connect socket connection to Chromecast device.

        Must only be called if the worker thread will not be started.
        """
        try:
            self.initialize_connection()
        except ChromecastConnectionError:
            self._report_connection_status(
                ConnectionStatus(
                    CONNECTION_STATUS_DISCONNECTED,
                    NetworkAddress(self.host, self.port),
                    None,
                )
            )
            return

    def disconnect(self) -> None:
        """Disconnect socket connection to Chromecast device"""
        self.stop.set()
        try:
            # Write to the socket to interrupt the worker thread
            self.socketpair[1].send(b"x")
        except socket.error:
            # The socketpair may already be closed during shutdown, ignore it
            pass

    def register_handler(self, handler: BaseController) -> None:
        """Register a new namespace handler."""
        self._handlers[handler.namespace].add(handler)

        handler.registered(self)

    def unregister_handler(self, handler: BaseController) -> None:
        """Register a new namespace handler."""
        if (
            handler.namespace in self._handlers
            and handler in self._handlers[handler.namespace]
        ):
            self._handlers[handler.namespace].remove(handler)

        handler.unregistered()

    def new_cast_status(self, status: CastStatus) -> None:
        """Called when a new cast status has been received."""
        new_channel = self.destination_id != status.transport_id

        if new_channel and self.destination_id is not None:
            self.disconnect_channel(self.destination_id)

        self.app_namespaces = status.namespaces
        self.destination_id = status.transport_id
        self.session_id = status.session_id

        if new_channel and self.destination_id is not None:
            # If any of the namespaces of the new app are supported
            # we will automatically connect to it to receive updates
            for namespace in self.app_namespaces:
                if namespace in self._handlers:
                    self._ensure_channel_connected(self.destination_id)
                    for handler in set(self._handlers[namespace]):
                        handler.channel_connected()

    def _gen_request_id(self) -> int:
        """Generates a unique request id."""
        self._request_id += 1

        return self._request_id

    @property
    def is_connected(self) -> bool:
        """
        Returns True if the client is connected, False if it is stopped
        (or trying to connect).
        """
        return not self.connecting

    @property
    def is_stopped(self) -> bool:
        """
        Returns True if the connection has been stopped, False if it is
        running.
        """
        return self.stop.is_set()

    def run(self) -> None:
        """Connect to the cast and start polling the socket."""
        try:
            self.initialize_connection()
        except ChromecastConnectionError:
            self._report_connection_status(
                ConnectionStatus(
                    CONNECTION_STATUS_DISCONNECTED,
                    NetworkAddress(self.host, self.port),
                    None,
                )
            )
            return

        self.heartbeat_controller.reset()
        self.logger.debug("Thread started...")
        while not self.stop.is_set():
            try:
                if self.run_once(timeout=POLL_TIME_BLOCKING) == 1:
                    break
            except Exception:  # pylint: disable=broad-except
                self._force_recon = True
                self.logger.exception(
                    "[%s(%s):%s] Unhandled exception in worker thread, attempting reconnect",
                    self.fn or "",
                    self.host,
                    self.port,
                )

        self.logger.debug("Thread done...")
        # Clean up
        self._cleanup()

    def run_once(self, timeout: float = POLL_TIME_NON_BLOCKING) -> int:
        """
        Use run_once() in your own main loop after you
        receive something on the socket (get_socket()).
        """
        # pylint: disable=too-many-branches, too-many-statements, too-many-return-statements

        try:
            if not self._check_connection():
                return 0
        except ChromecastConnectionError:
            return 1

        # A connection has been established at this point by self._check_connection
        assert self.socket is not None

        # poll the socket, as well as the socketpair to allow us to be interrupted
        rlist = [self.socket, self.socketpair[0]]
        try:
            if SELECT_HAS_POLL is True:
                # Map file descriptors to socket objects because select.select does not support fd > 1024
                # https://stackoverflow.com/questions/14250751/how-to-increase-filedescriptors-range-in-python-select
                fd_to_socket = {rlist_item.fileno(): rlist_item for rlist_item in rlist}

                poll_obj = select.poll()
                for poll_fd in rlist:
                    poll_obj.register(poll_fd, select.POLLIN)
                poll_result = poll_obj.poll(timeout * 1000)  # timeout in milliseconds
                can_read = [fd_to_socket[fd] for fd, _status in poll_result]
            else:
                can_read, _, _ = select.select(rlist, [], [], timeout)
        except (ValueError, OSError) as exc:
            self.logger.error(
                "[%s(%s):%s] Error in select call: %s",
                self.fn or "",
                self.host,
                self.port,
                exc,
            )
            self._force_recon = True
            return 0

        # read message from chromecast
        message = None
        if self.socket in can_read and not self._force_recon:
            try:
                message = self._read_message()
            except InterruptLoop as exc:
                if self.stop.is_set():
                    self.logger.info(
                        "[%s(%s):%s] Stopped while reading message, disconnecting.",
                        self.fn or "",
                        self.host,
                        self.port,
                    )
                else:
                    self.logger.error(
                        "[%s(%s):%s] Interruption caught without being stopped: %s",
                        self.fn or "",
                        self.host,
                        self.port,
                        exc,
                    )
                return 1
            except ssl.SSLError as exc:
                if exc.errno == ssl.SSL_ERROR_EOF:
                    if self.stop.is_set():
                        return 1
                raise
            except socket.error:
                self._force_recon = True
                self.logger.error(
                    "[%s(%s):%s] Error reading from socket.",
                    self.fn or "",
                    self.host,
                    self.port,
                )
            else:
                data = _dict_from_message_payload(message)

        if self.socketpair[0] in can_read:
            # Clear the socket's buffer
            self.socketpair[0].recv(128)

        # If we are stopped after receiving a message we skip the message
        # and tear down the connection
        if self.stop.is_set():
            return 1

        if not message:
            return 0

        # See if any handlers will accept this message
        self._route_message(message, data)

        if REQUEST_ID in data and data[REQUEST_ID] in self._request_callbacks:
            self._request_callbacks.pop(data[REQUEST_ID])(True, data)

        return 0

    def get_socket(self) -> socket.socket | ssl.SSLSocket | None:
        """
        Returns the socket of the connection to use it in you own
        main loop.
        """
        return self.socket

    def _check_connection(self) -> bool:
        """
        Checks if the connection is active, and if not reconnect

        :return: True if the connection is active, False if the connection was
                 reset.
        """
        # check if connection is expired
        reset = False
        if self._force_recon:
            self.logger.warning(
                "[%s(%s):%s] Error communicating with socket, resetting connection",
                self.fn or "",
                self.host,
                self.port,
            )
            reset = True

        elif self.heartbeat_controller.is_expired():
            self.logger.warning(
                "[%s(%s):%s] Heartbeat timeout, resetting connection",
                self.fn or "",
                self.host,
                self.port,
            )
            reset = True

        if reset:
            self.receiver_controller.disconnected()
            for channel in self._open_channels:
                self.disconnect_channel(channel)
            self._report_connection_status(
                ConnectionStatus(
                    CONNECTION_STATUS_LOST, NetworkAddress(self.host, self.port), None
                )
            )
            try:
                self.initialize_connection()
            except ChromecastConnectionError:
                self.stop.set()
            return False
        return True

    def _route_message(self, message: CastMessage, data: dict) -> None:
        """Route message to any handlers on the message namespace"""
        # route message to handlers
        if message.namespace in self._handlers:
            # debug messages
            if message.namespace != NS_HEARTBEAT:
                self.logger.debug(
                    "[%s(%s):%s] Received: %s",
                    self.fn or "",
                    self.host,
                    self.port,
                    _message_to_string(message, data),
                )

            # message handlers
            for handler in set(self._handlers[message.namespace]):
                try:
                    handled = handler.receive_message(message, data)

                    if not handled:
                        if data.get(REQUEST_ID) not in self._request_callbacks:
                            self.logger.debug(
                                "[%s(%s):%s] Message unhandled: %s",
                                self.fn or "",
                                self.host,
                                self.port,
                                _message_to_string(message, data),
                            )
                except Exception:  # pylint: disable=broad-except
                    self.logger.exception(
                        (
                            "[%s(%s):%s] Exception caught while sending message to "
                            "controller %s: %s"
                        ),
                        self.fn or "",
                        self.host,
                        self.port,
                        type(handler).__name__,
                        _message_to_string(message, data),
                    )

        else:
            self.logger.debug(
                "[%s(%s):%s] Received unknown namespace: %s",
                self.fn or "",
                self.host,
                self.port,
                _message_to_string(message, data),
            )

    def _cleanup(self) -> None:
        """Cleanup open channels and handlers"""
        for channel in self._open_channels:
            try:
                self.disconnect_channel(channel)
            except Exception:  # pylint: disable=broad-except
                pass

        for handlers in self._handlers.values():
            for handler in set(handlers):
                try:
                    handler.tear_down()
                except Exception:  # pylint: disable=broad-except
                    pass

        if self.socket is not None:
            try:
                self.socket.close()
            except Exception:  # pylint: disable=broad-except
                self.logger.exception(
                    "[%s(%s):%s] _cleanup", self.fn or "", self.host, self.port
                )
        self._report_connection_status(
            ConnectionStatus(
                CONNECTION_STATUS_DISCONNECTED,
                NetworkAddress(self.host, self.port),
                None,
            )
        )

        self.socketpair[0].close()
        self.socketpair[1].close()

        self.connecting = True

    def _report_connection_status(self, status: ConnectionStatus) -> None:
        """Report a change in the connection status to any listeners"""
        for listener in self._connection_listeners:
            try:
                self.logger.debug(
                    "[%s(%s):%s] connection listener: %x (%s) %s",
                    self.fn or "",
                    self.host,
                    self.port,
                    id(listener),
                    type(listener).__name__,
                    status,
                )
                listener.new_connection_status(status)
            except Exception:  # pylint: disable=broad-except
                self.logger.exception(
                    "[%s(%s):%s] Exception thrown when calling connection listener",
                    self.fn or "",
                    self.host,
                    self.port,
                )

    def _read_bytes_from_socket(self, msglen: int) -> bytes:
        """Read bytes from the socket."""
        # It is a programming error if this is called when we don't have a socket
        assert self.socket is not None

        chunks = []
        bytes_recd = 0
        while bytes_recd < msglen:
            if self.stop.is_set():
                raise InterruptLoop("Stopped while reading from socket")
            try:
                chunk = self.socket.recv(min(msglen - bytes_recd, 2048))
                if chunk == b"":
                    raise socket.error("socket connection broken")
                chunks.append(chunk)
                bytes_recd += len(chunk)
            except TimeoutError:
                self.logger.debug(
                    "[%s(%s):%s] timeout in : _read_bytes_from_socket",
                    self.fn or "",
                    self.host,
                    self.port,
                )
                continue
        return b"".join(chunks)

    def _read_message(self) -> CastMessage:
        """Reads a message from the socket and converts it to a message."""
        # first 4 bytes is Big-Endian payload length
        payload_info = self._read_bytes_from_socket(4)
        read_len = unpack(">I", payload_info)[0]

        # now read the payload
        payload = self._read_bytes_from_socket(read_len)

        message = CastMessage()
        message.ParseFromString(payload)

        return message

    # pylint: disable=too-many-arguments, too-many-branches
    def send_message(
        self,
        destination_id: str,
        namespace: str,
        data: dict,
        *,
        inc_session_id: bool = False,
        callback_function: CallbackType | None = None,
        no_add_request_id: bool = False,
        force: bool = False,
    ) -> None:
        """Send a message to the Chromecast."""

        # namespace is a string containing namespace
        # data is a dict that will be converted to json
        # wait_for_response only works if we have a request id

        # If channel is not open yet, connect to it.
        self._ensure_channel_connected(destination_id)

        if not no_add_request_id:
            request_id = self._gen_request_id()
            data[REQUEST_ID] = request_id

        if inc_session_id:
            data[SESSION_ID] = self.session_id

        msg = CastMessage()

        msg.protocol_version = msg.CASTV2_1_0
        msg.source_id = self.source_id
        msg.destination_id = destination_id
        msg.payload_type = CastMessage.STRING
        msg.namespace = namespace
<<<<<<< HEAD
        msg.payload_utf8 = _json_to_payload(data)  # type: ignore[assignment]
=======
        msg.payload_utf8 = json.dumps(data, ensure_ascii=False)
>>>>>>> aaa36633

        # prepend message with Big-Endian 4 byte payload size
        be_size = pack(">I", msg.ByteSize())

        # Log all messages except heartbeat
        if msg.namespace != NS_HEARTBEAT:
            self.logger.debug(
                "[%s(%s):%s] Sending: %s",
                self.fn or "",
                self.host,
                self.port,
                _message_to_string(msg, data),
            )

        if not force and self.stop.is_set():
            if callback_function:
                callback_function(False, None)
            raise PyChromecastStopped("Socket client's thread is stopped.")
        if not self.connecting and not self._force_recon:
            # We have a socket
            assert self.socket is not None

            try:
                if callback_function:
                    if not no_add_request_id:
                        self._request_callbacks[request_id] = callback_function
                    else:
                        callback_function(True, None)
                self.socket.sendall(be_size + msg.SerializeToString())
            except socket.error:
                if callback_function:
                    callback_function(False, None)
                if not no_add_request_id:
                    self._request_callbacks.pop(request_id, None)
                self._force_recon = True
                self.logger.info(
                    "[%s(%s):%s] Error writing to socket.",
                    self.fn or "",
                    self.host,
                    self.port,
                )
        else:
            if callback_function:
                callback_function(False, None)
            raise NotConnected(f"Chromecast {self.host}:{self.port} is connecting...")

    def send_platform_message(
        self,
        namespace: str,
        message: dict,
        *,
        inc_session_id: bool = False,
        callback_function: CallbackType | None = None,
        no_add_request_id: bool = False,
    ) -> None:
        """Helper method to send a message to the platform."""
        return self.send_message(
            PLATFORM_DESTINATION_ID,
            namespace,
            message,
            inc_session_id=inc_session_id,
            callback_function=callback_function,
            no_add_request_id=no_add_request_id,
        )

    def send_app_message(
        self,
        namespace: str,
        message: dict,
        *,
        inc_session_id: bool = False,
        callback_function: CallbackType | None = None,
        no_add_request_id: bool = False,
    ) -> None:
        """Helper method to send a message to current running app."""
        if namespace not in self.app_namespaces:
            raise UnsupportedNamespace(
                f"Namespace {namespace} is not supported by current app. "
                f"Supported are {', '.join(self.app_namespaces)}"
            )

        if self.destination_id is None:
            raise NotConnected(
                "Attempting send a message when destination_id is not set"
            )

        return self.send_message(
            self.destination_id,
            namespace,
            message,
            inc_session_id=inc_session_id,
            callback_function=callback_function,
            no_add_request_id=no_add_request_id,
        )

    def register_connection_listener(self, listener: ConnectionStatusListener) -> None:
        """Register a connection listener for when the socket connection
        changes. Listeners will be called with
        listener.new_connection_status(status)"""
        self._connection_listeners.append(listener)

    def _ensure_channel_connected(self, destination_id: str) -> None:
        """Ensure we opened a channel to destination_id."""
        if destination_id not in self._open_channels:
            self._open_channels.append(destination_id)

            self.send_message(
                destination_id,
                NS_CONNECTION,
                {
                    MESSAGE_TYPE: TYPE_CONNECT,
                    "origin": {},
                    "userAgent": "PyChromecast",
                    "senderInfo": {
                        "sdkType": 2,
                        "version": "15.605.1.3",
                        "browserVersion": "44.0.2403.30",
                        "platform": 4,
                        "systemVersion": "Macintosh; Intel Mac OS X10_10_3",
                        "connectionType": 1,
                    },
                },
                no_add_request_id=True,
            )

    def disconnect_channel(self, destination_id: str) -> None:
        """Disconnect a channel with destination_id."""
        if destination_id in self._open_channels:
            try:
                self.send_message(
                    destination_id,
                    NS_CONNECTION,
                    {MESSAGE_TYPE: TYPE_CLOSE, "origin": {}},
                    no_add_request_id=True,
                    force=True,
                )
            except NotConnected:
                pass
            except Exception:  # pylint: disable=broad-except
                self.logger.exception(
                    "[%s(%s):%s] Exception", self.fn or "", self.host, self.port
                )

            self._open_channels.remove(destination_id)

            self.handle_channel_disconnected()

    def handle_channel_disconnected(self) -> None:
        """Handles a channel being disconnected."""
        for namespace in self.app_namespaces:
            if namespace in self._handlers:
                for handler in set(self._handlers[namespace]):
                    handler.channel_disconnected()

        self.app_namespaces = []
        self.destination_id = None
        self.session_id = None


class ConnectionController(BaseController):
    """Controller to respond to connection messages."""

    def __init__(self) -> None:
        super().__init__(NS_CONNECTION)

    def receive_message(self, message: CastMessage, data: dict) -> bool:
        """
        Called when a message is received.

        data is message.payload_utf8 interpreted as a JSON dict.
        """
        if self._socket_client is None:
            raise ControllerNotRegistered

        if self._socket_client.is_stopped:
            return True

        if data[MESSAGE_TYPE] == TYPE_CLOSE:
            # The cast device is asking us to acknowledge closing this channel.
            self._socket_client.disconnect_channel(message.source_id)

            # Schedule a status update so that a channel is created.
            self._socket_client.receiver_controller.update_status()

            return True

        return False


class HeartbeatController(BaseController):
    """Controller to respond to heartbeat messages."""

    def __init__(self) -> None:
        super().__init__(NS_HEARTBEAT, target_platform=True)
        self.last_ping = 0.0
        self.last_pong = time.time()

    def receive_message(self, _message: CastMessage, data: dict) -> bool:
        """
        Called when a heartbeat message is received.

        data is message.payload_utf8 interpreted as a JSON dict.
        """
        if self._socket_client is None:
            raise ControllerNotRegistered

        if self._socket_client.is_stopped:
            return True

        if data[MESSAGE_TYPE] == TYPE_PING:
            try:
                self._socket_client.send_message(
                    PLATFORM_DESTINATION_ID,
                    self.namespace,
                    {MESSAGE_TYPE: TYPE_PONG},
                    no_add_request_id=True,
                )
            except PyChromecastStopped:
                self._socket_client.logger.debug(
                    "Heartbeat error when sending response, "
                    "Chromecast connection has stopped"
                )

            return True

        if data[MESSAGE_TYPE] == TYPE_PONG:
            self.reset()
            return True

        return False

    def ping(self) -> None:
        """Send a ping message."""
        if self._socket_client is None:
            raise ControllerNotRegistered

        self.last_ping = time.time()
        try:
            self.send_message({MESSAGE_TYPE: TYPE_PING})
        except NotConnected:
            self._socket_client.logger.error(
                "Chromecast is disconnected. Cannot ping until reconnected."
            )

    def reset(self) -> None:
        """Reset expired counter."""
        self.last_pong = time.time()

    def is_expired(self) -> bool:
        """Indicates if connection has expired."""
        if time.time() - self.last_ping > HB_PING_TIME:
            self.ping()

        return (time.time() - self.last_pong) > HB_PING_TIME + HB_PONG_TIME


def new_socket() -> socket.socket:
    """
    Create a new socket with OS-specific parameters

    Try to set SO_REUSEPORT for BSD-flavored systems if it's an option.
    Catches errors if not.
    """
    new_sock = socket.socket(socket.AF_INET, socket.SOCK_STREAM)
    new_sock.setsockopt(socket.SOL_SOCKET, socket.SO_REUSEADDR, 1)

    try:
        # noinspection PyUnresolvedReferences
        reuseport = socket.SO_REUSEPORT
    except AttributeError:
        pass
    else:
        try:
            new_sock.setsockopt(socket.SOL_SOCKET, reuseport, 1)
        except (OSError, socket.error) as err:
            # OSError on python 3, socket.error on python 2
            if err.errno != errno.ENOPROTOOPT:
                raise

    return new_sock<|MERGE_RESOLUTION|>--- conflicted
+++ resolved
@@ -891,11 +891,7 @@
         msg.destination_id = destination_id
         msg.payload_type = CastMessage.STRING
         msg.namespace = namespace
-<<<<<<< HEAD
-        msg.payload_utf8 = _json_to_payload(data)  # type: ignore[assignment]
-=======
         msg.payload_utf8 = json.dumps(data, ensure_ascii=False)
->>>>>>> aaa36633
 
         # prepend message with Big-Endian 4 byte payload size
         be_size = pack(">I", msg.ByteSize())
