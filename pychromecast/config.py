--- conflicted
+++ resolved
@@ -12,11 +12,8 @@
 APP_DASHCAST = "84912283"
 APP_SPOTIFY = "CC32E753"
 APP_HOME_ASSISTANT = "B12CE3CA"
-<<<<<<< HEAD
 APP_SUPLA = "A41B766D"
-=======
 APP_YLEAREENA = "A9BCCB7C"
->>>>>>> ca16f9fb
 
 
 def get_possible_app_ids():
